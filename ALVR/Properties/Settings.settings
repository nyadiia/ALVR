﻿<?xml version='1.0' encoding='utf-8'?>
<SettingsFile xmlns="http://schemas.microsoft.com/VisualStudio/2004/01/settings" CurrentProfile="(Default)" GeneratedClassNamespace="ALVR.Properties" GeneratedClassName="Settings">
  <Profiles />
  <Settings>
    <Setting Name="bitrate" Type="System.Int32" Scope="User">
      <Value Profile="(Default)">30</Value>
    </Setting>
    <Setting Name="bufferSize" Type="System.Int32" Scope="User">
      <Value Profile="(Default)">5</Value>
    </Setting>
    <Setting Name="enableController" Type="System.Boolean" Scope="User">
      <Value Profile="(Default)">True</Value>
    </Setting>
    <Setting Name="controllerTriggerMode" Type="System.Int32" Scope="User">
      <Value Profile="(Default)">24</Value>
    </Setting>
    <Setting Name="controllerTrackpadClickMode" Type="System.Int32" Scope="User">
      <Value Profile="(Default)">28</Value>
    </Setting>
    <Setting Name="controllerTrackpadTouchMode" Type="System.Int32" Scope="User">
      <Value Profile="(Default)">29</Value>
    </Setting>
    <Setting Name="controllerRecenterButton" Type="System.Int32" Scope="User">
      <Value Profile="(Default)">0</Value>
    </Setting>
    <Setting Name="useTrackingReference" Type="System.Boolean" Scope="User">
      <Value Profile="(Default)">False</Value>
    </Setting>
    <Setting Name="debugLog" Type="System.Boolean" Scope="User">
      <Value Profile="(Default)">False</Value>
    </Setting>
    <Setting Name="autoConnectList" Type="System.String" Scope="User">
      <Value Profile="(Default)" />
    </Setting>
    <Setting Name="debugCaptureOutput" Type="System.Boolean" Scope="User">
      <Value Profile="(Default)">False</Value>
    </Setting>
    <Setting Name="useOffsetPos" Type="System.Boolean" Scope="User">
      <Value Profile="(Default)">False</Value>
    </Setting>
    <Setting Name="offsetPosX" Type="System.String" Scope="User">
      <Value Profile="(Default)">0.0</Value>
    </Setting>
    <Setting Name="offsetPosY" Type="System.String" Scope="User">
      <Value Profile="(Default)">0.0</Value>
    </Setting>
    <Setting Name="offsetPosZ" Type="System.String" Scope="User">
      <Value Profile="(Default)">0.0</Value>
    </Setting>
    <Setting Name="disconnectCommand" Type="System.String" Scope="User">
      <Value Profile="(Default)" />
    </Setting>
    <Setting Name="connectCommand" Type="System.String" Scope="User">
      <Value Profile="(Default)" />
    </Setting>
    <Setting Name="enableSound" Type="System.Boolean" Scope="User">
      <Value Profile="(Default)">True</Value>
    </Setting>
    <Setting Name="soundDevice" Type="System.String" Scope="User">
      <Value Profile="(Default)" />
    </Setting>
    <Setting Name="trackingFrameOffset" Type="System.String" Scope="User">
      <Value Profile="(Default)">0</Value>
    </Setting>
    <Setting Name="codec" Type="System.Int32" Scope="User">
      <Value Profile="(Default)">1</Value>
    </Setting>
    <Setting Name="onlySteamVR" Type="System.Boolean" Scope="User">
      <Value Profile="(Default)">False</Value>
    </Setting>
    <Setting Name="suppressFrameDrop" Type="System.Boolean" Scope="User">
      <Value Profile="(Default)">False</Value>
    </Setting>
    <Setting Name="controllerBackMode" Type="System.Int32" Scope="User">
      <Value Profile="(Default)">0</Value>
    </Setting>
    <Setting Name="useDefaultSoundDevice" Type="System.Boolean" Scope="User">
      <Value Profile="(Default)">True</Value>
    </Setting>
    <Setting Name="force60Hz" Type="System.Boolean" Scope="User">
      <Value Profile="(Default)">False</Value>
    </Setting>
    <Setting Name="eyeFov" Type="System.Double[]" Scope="User">
      <Value Profile="(Default)" />
    </Setting>
    <Setting Name="disableThrottling" Type="System.Boolean" Scope="User">
      <Value Profile="(Default)">False</Value>
    </Setting>
    <Setting Name="controllerPoseOffset" Type="System.String" Scope="User">
      <Value Profile="(Default)">0.01</Value>
    </Setting>
    <Setting Name="resolutionScale" Type="System.Int32" Scope="User">
      <Value Profile="(Default)">1</Value>
    </Setting>
    <Setting Name="streamMic" Type="System.Boolean" Scope="User">
      <Value Profile="(Default)">False</Value>
    </Setting>
    <Setting Name="foveationStrengthMean" Type="System.String" Scope="User">
      <Value Profile="(Default)">2</Value>
    </Setting>
    <Setting Name="foveationShapeRatio" Type="System.String" Scope="User">
      <Value Profile="(Default)">1.5</Value>
    </Setting>
    <Setting Name="ffrEnabled" Type="System.Boolean" Scope="User">
      <Value Profile="(Default)">False</Value>
    </Setting>
<<<<<<< HEAD
    <Setting Name="force3DOF" Type="System.Boolean" Scope="User">
=======
    <Setting Name="disableController" Type="System.Boolean" Scope="User">
>>>>>>> c69c8701
      <Value Profile="(Default)">False</Value>
    </Setting>
  </Settings>
</SettingsFile><|MERGE_RESOLUTION|>--- conflicted
+++ resolved
@@ -104,11 +104,10 @@
     <Setting Name="ffrEnabled" Type="System.Boolean" Scope="User">
       <Value Profile="(Default)">False</Value>
     </Setting>
-<<<<<<< HEAD
     <Setting Name="force3DOF" Type="System.Boolean" Scope="User">
-=======
+      <Value Profile="(Default)">False</Value>
+    </Setting>
     <Setting Name="disableController" Type="System.Boolean" Scope="User">
->>>>>>> c69c8701
       <Value Profile="(Default)">False</Value>
     </Setting>
   </Settings>

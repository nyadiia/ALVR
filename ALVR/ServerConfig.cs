﻿using Codeplex.Data;
using Microsoft.CSharp.RuntimeBinder;
using System;
using System.Collections.Generic;
using System.IO;
using System.IO.MemoryMappedFiles;
using System.Linq;
using System.Text;
using System.Text.RegularExpressions;
using System.Threading.Tasks;
using System.Windows.Forms;

namespace ALVR
{
    class ServerConfig
    {
        private static readonly string APP_FILEMAPPING_NAME = "ALVR_DRIVER_FILEMAPPING_0B124897-7730-4B84-AA32-088E9B92851F";

        public static readonly int DEFAULT_SCALE_INDEX = 3; // 100%
        public static readonly int[] supportedScales = { 25, 50, 75, 100, 125, 150, 175, 200 };

        public static readonly int DEFAULT_REFRESHRATE = 72;
        public static readonly int DEFAULT_WIDTH = 2432;
        public static readonly int DEFAULT_HEIGHT = 1344;

        public class ComboBoxCustomItem
        {
            public ComboBoxCustomItem(string s, int val)
            {
                text = s;
                value = val;
            }
            private readonly string text;
            public int value { get; private set; }

            public override string ToString()
            {
                return text;
            }
        }

        // From OpenVR EVRButtonId
        public static readonly ComboBoxCustomItem[] supportedButtons = {
            new ComboBoxCustomItem("None", -1)
            ,new ComboBoxCustomItem("System", 0)
            ,new ComboBoxCustomItem("ApplicationMenu", 1)
            ,new ComboBoxCustomItem("Grip", 2)
            ,new ComboBoxCustomItem("DPad_Left", 5)
            ,new ComboBoxCustomItem("DPad_Up", 6)
            ,new ComboBoxCustomItem("DPad_Right", 7)
            ,new ComboBoxCustomItem("DPad_Down", 8)
            ,new ComboBoxCustomItem("A Button", 9)
            ,new ComboBoxCustomItem("B Button", 11)
            ,new ComboBoxCustomItem("X Button", 13)
            ,new ComboBoxCustomItem("Y Button", 15)
            ,new ComboBoxCustomItem("Trackpad", 39)
            ,new ComboBoxCustomItem("Trigger", 34)
            ,new ComboBoxCustomItem("Shoulder Left", 19)
            ,new ComboBoxCustomItem("Shoulder Right", 20)
            ,new ComboBoxCustomItem("Joystick Left", 21)
            ,new ComboBoxCustomItem("Joystick Right", 24)
            ,new ComboBoxCustomItem("Back", 31)
            ,new ComboBoxCustomItem("Guide", 32)
            ,new ComboBoxCustomItem("Start", 33)
        };
        public static readonly string[] supportedRecenterButton = new string[] {
            "None", "Trigger", "Trackpad click", "Trackpad touch", "Back"
        };
        public static readonly int[] recenterButtonIndex = new int[] {
            -1, 34, 39, 40, 31
        };

        public static readonly ComboBoxCustomItem[] supportedCodecs = {
            new ComboBoxCustomItem("H.264 AVC", 0),
            new ComboBoxCustomItem("H.265 HEVC", 1)
        };

        MemoryMappedFile memoryMappedFile;

        public ServerConfig()
        {
        }

        public static int FindButton(int button)
        {
            for (var i = 0; i < supportedButtons.Length; i++)
            {
                if (supportedButtons[i].value == button)
                {
                    return i;
                }
            }
            return 0;
        }

        public int GetBufferSizeKB()
        {
            if (Properties.Settings.Default.bufferSize == 5)
            {
                return 200;
            }
            // Map 0 - 100 to 100kB - 2000kB
            return Properties.Settings.Default.bufferSize * 1900 / 100 + 100;
        }

        public int GetFrameQueueSize(bool suppressFrameDrop)
        {
            return suppressFrameDrop ? 5 : 1;
        }

        public bool Save(DeviceDescriptor device)
        {
            try
            {
                var c = Properties.Settings.Default;
                dynamic driverConfig = new DynamicJson();
<<<<<<< HEAD
                if (device != null && device.HasTouchController)
                {
                    driverConfig.serialNumber = "WMHD000X000XXX";
                    driverConfig.trackingSystemName = "oculus";
                    driverConfig.modelNumber = "Oculus Rift S";
                    driverConfig.manufacturerName = "Oculus";
                    driverConfig.renderModelName = "generic_hmd";
                    driverConfig.registeredDeviceType = "oculus_rifts";
                }
                else
                {
                    driverConfig.serialNumber = "HTCVive-001";
                    driverConfig.trackingSystemName = "Vive Tracker";
                    driverConfig.modelNumber = "ALVR driver server";
                    driverConfig.manufacturerName = "HTC";
                    driverConfig.renderModelName = "generic_hmd";
                    driverConfig.registeredDeviceType = "vive";
                }
=======
              
                driverConfig.trackingSystemName = "oculus";
                driverConfig.serialNumber = "1WMGH000XX0000";
                driverConfig.modelNumber = "Oculus Rift S";
                driverConfig.manufacturerName = "Oculus";
                driverConfig.renderModelName = "generic_hmd";
                driverConfig.registeredDeviceType = "oculus/1WMGH000XX0000";
                driverConfig.driverVersion = "1.42.0";
                
>>>>>>> 149de064
                driverConfig.adapterIndex = 0;
                driverConfig.IPD = 0.063;
                driverConfig.secondsFromVsyncToPhotons = 0.005;
                driverConfig.listenPort = 9944;
                driverConfig.listenHost = "0.0.0.0";
                driverConfig.sendingTimeslotUs = 500;
                driverConfig.limitTimeslotPackets = 0;
                driverConfig.controlListenPort = 9944;
                driverConfig.controlListenHost = "127.0.0.1";
                driverConfig.useKeyedMutex = true;

                driverConfig.codec = c.codec; // 0: H264, 1: H265
                driverConfig.encodeBitrateInMBits = c.bitrate;

                if (device == null)
                {
                    driverConfig.refreshRate = DEFAULT_REFRESHRATE;
                    driverConfig.renderWidth = DEFAULT_WIDTH;
                    driverConfig.renderHeight = DEFAULT_HEIGHT;
                    driverConfig.recomendedRenderWidth = DEFAULT_WIDTH;
                    driverConfig.recomendedRenderHeight = DEFAULT_HEIGHT;

                    driverConfig.autoConnectHost = "";
                    driverConfig.autoConnectPort = 0;

                    driverConfig.eyeFov = new double[] { 45, 45, 45, 45, 45, 45, 45, 45 };
                }
                else
                {
                   
                    driverConfig.refreshRate = device.RefreshRates[0] == 0 ? DEFAULT_REFRESHRATE : device.RefreshRates[0];
                    if(c.force60Hz)
                    {
                        driverConfig.refreshRate = 60;
                    }
                    driverConfig.renderWidth = device.DefaultWidth * c.resolutionScale / 100;
                    driverConfig.renderHeight = device.DefaultHeight * c.resolutionScale / 100;
                    driverConfig.recommendedRenderWidth = device.DefaultWidth;
                    driverConfig.recommendedRenderHeight = device.DefaultHeight;

                    driverConfig.autoConnectHost = device.ClientHost;
                    driverConfig.autoConnectPort = device.ClientPort;

                    driverConfig.eyeFov = device.EyeFov;
                }
                driverConfig.disableThrottling = c.disableThrottling;

                driverConfig.enableSound = c.enableSound && c.soundDevice != "";
                driverConfig.soundDevice = c.soundDevice;
                driverConfig.streamMic = c.streamMic;

                driverConfig.debugOutputDir = Utils.GetOutputPath();
                driverConfig.debugLog = c.debugLog;
                driverConfig.debugFrameIndex = false;
                driverConfig.debugFrameOutput = false;
                driverConfig.debugCaptureOutput = c.debugCaptureOutput;
                driverConfig.useKeyedMutex = true;

                driverConfig.clientRecvBufferSize = GetBufferSizeKB() * 1000;
                driverConfig.frameQueueSize = GetFrameQueueSize(c.suppressFrameDrop);

                driverConfig.force60HZ = c.force60Hz;
                driverConfig.force3DOF = c.force3DOF;
                driverConfig.aggressiveKeyframeResend = c.aggressiveKeyframeResend;

                driverConfig.disableController = c.disableController;

<<<<<<< HEAD
                if (device != null && device.HasTouchController)
                {
                    driverConfig.controllerTrackingSystemName = "oculus";
                    driverConfig.controllerManufacturerName = "Oculus";
                    driverConfig.controllerModelNumber = "Oculus Rift S";
                    driverConfig.controllerRenderModelNameLeft = "oculus_rifts_controller_left";
                    driverConfig.controllerRenderModelNameRight = "oculus_rifts_controller_right";
                    driverConfig.controllerSerialNumber = "WMHD000X000XXX_Controller";
                    driverConfig.controllerType = "oculus_touch";
                    driverConfig.controllerRegisteredDeviceType = "oculus_touch";
                    driverConfig.controllerLegacyInputProfile = "oculus_touch";
                    driverConfig.controllerInputProfilePath = "{oculus}/input/touch_profile.json";
                }
                else
                {
                    driverConfig.controllerTrackingSystemName = "ALVR Remote Controller";
                    driverConfig.controllerManufacturerName = "ALVR";
                    driverConfig.controllerModelNumber = "ALVR Remote Controller";
                    driverConfig.controllerRenderModelNameLeft = "vr_controller_vive_1_5";
                    driverConfig.controllerRenderModelNameRight = "vr_controller_vive_1_5";
                    driverConfig.controllerSerialNumber = "ALVR Remote Controller";
                    driverConfig.controllerType = "vive_controller";
                    driverConfig.controllerRegisteredDeviceType = "vive_controller";
                    driverConfig.controllerLegacyInputProfile = "vive_controller";
                    driverConfig.controllerInputProfilePath = "{alvr_server}/input/vive_controller_profile.json";
                }
=======
               
                driverConfig.controllerTrackingSystemName = "oculus";
                driverConfig.controllerSerialNumber = "1WMGH000XX0000_Controller"; //requeres _Left & _Right
                driverConfig.controllerModelNumber = "Oculus Rift S"; //requeres (Left Controller) & (Right Controller)
                driverConfig.controllerManufacturerName = "Oculus";
                driverConfig.controllerRenderModelNameLeft = "oculus_rifts_controller_left";
                driverConfig.controllerRenderModelNameRight = "oculus_rifts_controller_right";
                driverConfig.controllerRegisteredDeviceType = "oculus/1WMGH000XX0000_Controller"; //requeres _Left & _Right
                driverConfig.controllerInputProfilePath = "{oculus}/input/touch_profile.json";
                driverConfig.controllerType = "oculus_touch";
               
                
>>>>>>> 149de064
                driverConfig.controllerTriggerMode = c.controllerTriggerMode;
                driverConfig.controllerTrackpadClickMode = c.controllerTrackpadClickMode;
                driverConfig.controllerTrackpadTouchMode = c.controllerTrackpadTouchMode;
                driverConfig.controllerBackMode = c.controllerBackMode;

                // -1=Disabled, other=ALVR Input id
                driverConfig.controllerRecenterButton = recenterButtonIndex[c.controllerRecenterButton];
                driverConfig.useTrackingReference = c.useTrackingReference;

                driverConfig.enableOffsetPos = c.useOffsetPos;
                driverConfig.offsetPosX = Utils.ParseFloat(c.offsetPosX);
                driverConfig.offsetPosY = Utils.ParseFloat(c.offsetPosY);
                driverConfig.offsetPosZ = Utils.ParseFloat(c.offsetPosZ);

                driverConfig.trackingFrameOffset = Utils.ParseInt(c.trackingFrameOffset);
                driverConfig.controllerPoseOffset = Utils.ParseFloat(c.controllerPoseOffset);

                driverConfig.foveationMode = c.foveationMode;
                driverConfig.foveationStrength = c.foveationStrength / 100f;
                driverConfig.foveationShape = 1.5f;
                driverConfig.foveationVerticalOffset = c.foveationVerticalOffset / 100f;


                byte[] bytes = Encoding.UTF8.GetBytes(driverConfig.ToString());
                memoryMappedFile = MemoryMappedFile.CreateOrOpen(APP_FILEMAPPING_NAME, sizeof(int) + bytes.Length);

                using (var mappedStream = memoryMappedFile.CreateViewStream())
                {
                    mappedStream.Write(BitConverter.GetBytes(bytes.Length), 0, sizeof(int));
                    mappedStream.Write(bytes, 0, bytes.Length);
                }

            }
            catch (Exception)
            {
                MessageBox.Show("Error on creating filemapping.\r\nPlease check the status of vrserver.exe and retry.");
                return false;
            }
            return true;
        }
    }
}<|MERGE_RESOLUTION|>--- conflicted
+++ resolved
@@ -114,26 +114,6 @@
             {
                 var c = Properties.Settings.Default;
                 dynamic driverConfig = new DynamicJson();
-<<<<<<< HEAD
-                if (device != null && device.HasTouchController)
-                {
-                    driverConfig.serialNumber = "WMHD000X000XXX";
-                    driverConfig.trackingSystemName = "oculus";
-                    driverConfig.modelNumber = "Oculus Rift S";
-                    driverConfig.manufacturerName = "Oculus";
-                    driverConfig.renderModelName = "generic_hmd";
-                    driverConfig.registeredDeviceType = "oculus_rifts";
-                }
-                else
-                {
-                    driverConfig.serialNumber = "HTCVive-001";
-                    driverConfig.trackingSystemName = "Vive Tracker";
-                    driverConfig.modelNumber = "ALVR driver server";
-                    driverConfig.manufacturerName = "HTC";
-                    driverConfig.renderModelName = "generic_hmd";
-                    driverConfig.registeredDeviceType = "vive";
-                }
-=======
               
                 driverConfig.trackingSystemName = "oculus";
                 driverConfig.serialNumber = "1WMGH000XX0000";
@@ -143,7 +123,6 @@
                 driverConfig.registeredDeviceType = "oculus/1WMGH000XX0000";
                 driverConfig.driverVersion = "1.42.0";
                 
->>>>>>> 149de064
                 driverConfig.adapterIndex = 0;
                 driverConfig.IPD = 0.063;
                 driverConfig.secondsFromVsyncToPhotons = 0.005;
@@ -211,47 +190,19 @@
 
                 driverConfig.disableController = c.disableController;
 
-<<<<<<< HEAD
-                if (device != null && device.HasTouchController)
-                {
-                    driverConfig.controllerTrackingSystemName = "oculus";
-                    driverConfig.controllerManufacturerName = "Oculus";
-                    driverConfig.controllerModelNumber = "Oculus Rift S";
-                    driverConfig.controllerRenderModelNameLeft = "oculus_rifts_controller_left";
-                    driverConfig.controllerRenderModelNameRight = "oculus_rifts_controller_right";
-                    driverConfig.controllerSerialNumber = "WMHD000X000XXX_Controller";
-                    driverConfig.controllerType = "oculus_touch";
-                    driverConfig.controllerRegisteredDeviceType = "oculus_touch";
-                    driverConfig.controllerLegacyInputProfile = "oculus_touch";
-                    driverConfig.controllerInputProfilePath = "{oculus}/input/touch_profile.json";
-                }
-                else
-                {
-                    driverConfig.controllerTrackingSystemName = "ALVR Remote Controller";
-                    driverConfig.controllerManufacturerName = "ALVR";
-                    driverConfig.controllerModelNumber = "ALVR Remote Controller";
-                    driverConfig.controllerRenderModelNameLeft = "vr_controller_vive_1_5";
-                    driverConfig.controllerRenderModelNameRight = "vr_controller_vive_1_5";
-                    driverConfig.controllerSerialNumber = "ALVR Remote Controller";
-                    driverConfig.controllerType = "vive_controller";
-                    driverConfig.controllerRegisteredDeviceType = "vive_controller";
-                    driverConfig.controllerLegacyInputProfile = "vive_controller";
-                    driverConfig.controllerInputProfilePath = "{alvr_server}/input/vive_controller_profile.json";
-                }
-=======
+
                
                 driverConfig.controllerTrackingSystemName = "oculus";
-                driverConfig.controllerSerialNumber = "1WMGH000XX0000_Controller"; //requeres _Left & _Right
-                driverConfig.controllerModelNumber = "Oculus Rift S"; //requeres (Left Controller) & (Right Controller)
+                driverConfig.controllerSerialNumber = "1WMGH000XX0000_Controller"; //requires _Left & _Right
+                driverConfig.controllerModelNumber = "Oculus Rift S"; //requires (Left Controller) & (Right Controller)
                 driverConfig.controllerManufacturerName = "Oculus";
                 driverConfig.controllerRenderModelNameLeft = "oculus_rifts_controller_left";
                 driverConfig.controllerRenderModelNameRight = "oculus_rifts_controller_right";
-                driverConfig.controllerRegisteredDeviceType = "oculus/1WMGH000XX0000_Controller"; //requeres _Left & _Right
+                driverConfig.controllerRegisteredDeviceType = "oculus/1WMGH000XX0000_Controller"; //requires _Left & _Right
                 driverConfig.controllerInputProfilePath = "{oculus}/input/touch_profile.json";
                 driverConfig.controllerType = "oculus_touch";
                
                 
->>>>>>> 149de064
                 driverConfig.controllerTriggerMode = c.controllerTriggerMode;
                 driverConfig.controllerTrackpadClickMode = c.controllerTrackpadClickMode;
                 driverConfig.controllerTrackpadTouchMode = c.controllerTrackpadTouchMode;
